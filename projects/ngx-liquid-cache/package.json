{
  "name": "ngx-liquid-cache",
<<<<<<< HEAD
  "version": "1.0.1",
=======
  "version": "1.1.0",
>>>>>>> 2aabf866
  "keywords": ["cache", "angular", "ngx"],
  "author": {
    "name" : "Alberto Fecchi",
    "email" : "alberto.fecchi@gmail.com",
    "url" : "https://github.com/luckyseven"
  },
  "homepage": "https://github.com/luckyseven/ngx-liquid-cache",
  "bugs": {
    "url" : "https://github.com/owner/project/issues/issues",
    "email" : "alberto.fecchi@gmail.com"
  },
  "license": "MIT",
  "peerDependencies": {
    "@angular/common": "^6.0.0-rc.0 || ^6.0.0",
    "@angular/core": "^6.0.0-rc.0 || ^6.0.0",
    "rxjs": "~6.2.0",
    "ts-md5": "^1.2.4"
  }
}<|MERGE_RESOLUTION|>--- conflicted
+++ resolved
@@ -1,10 +1,6 @@
 {
   "name": "ngx-liquid-cache",
-<<<<<<< HEAD
-  "version": "1.0.1",
-=======
   "version": "1.1.0",
->>>>>>> 2aabf866
   "keywords": ["cache", "angular", "ngx"],
   "author": {
     "name" : "Alberto Fecchi",
